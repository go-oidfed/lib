package jwx

import (
	"crypto"
	"encoding/json"

	"github.com/lestrrat-go/jwx/v3/jwa"
	"github.com/lestrrat-go/jwx/v3/jwk"
	"github.com/lestrrat-go/jwx/v3/jws"
	"github.com/pkg/errors"

	"github.com/go-oidfed/lib/oidfedconst"
)

// VersatileSigner is an interface type for obtaining a crypto.Signer for a specific jwa.
// SignatureAlgorithm and the corresponding (full) jwks.JWKS
// The purpose of this interface is to enable:
// (1) easy usage of signing with potentially multiple algs,
// e.g. in oidc the public_key_jwt client auth method might use one alg with one OP and another alg with another OP;
// this requires different crypto.Signer but we still want to easily access a single combined jwks.JWKS
// (2) key rotation; by using a function to obtain the crypto.Signer it is possible that the used crypto.
// Signer changes over time
type VersatileSigner interface {
	// Signer takes a list of acceptable signature algorithms and returns a
	// usable crypto.Signer or nil as well as the corresponding
	// jwa.SignatureAlgorithm
	Signer(algs ...string) (crypto.Signer, jwa.SignatureAlgorithm)
	// DefaultSigner returns a crypto.Signer and the corresponding jwa.SignatureAlgorithm
	DefaultSigner() (crypto.Signer, jwa.SignatureAlgorithm)
	// JWKS returns the jwks.JWKS containing all public keys of this VersatileSigner
	JWKS() (JWKS, error)
}

// JWTSigner is an interface that can give signed jwts
type JWTSigner interface {
<<<<<<< HEAD
	JWT(i any, alg ...jwa.SignatureAlgorithm) (jwt []byte, err error)
	JWKS() (JWKS, error)
=======
	JWT(i any) (jwt []byte, err error)
	JWTWithHeaders(i any, headers jws.Headers) (jwt []byte, err error)
	JWKS() JWKS
>>>>>>> 70b4150d
}

// GeneralJWTSigner is a general jwt signer with no specific typ
type GeneralJWTSigner struct {
	signer VersatileSigner
	algs   []jwa.SignatureAlgorithm
}

// NewGeneralJWTSigner creates a new GeneralJWTSigner using the passed VersatileSigner.
// The passed algorithms define which algorithms can be used; the order also implies a preference,
// where the first alg is the preferred signing algorithm.
func NewGeneralJWTSigner(
	signer VersatileSigner, algs []jwa.SignatureAlgorithm,
) *GeneralJWTSigner {
	return &GeneralJWTSigner{
		signer: signer,
		algs:   algs,
	}
}

// JWT returns a signed jwt representation of the passed data with the passed header type
func (s GeneralJWTSigner) JWT(i any, headerType string, algs ...string) (jwt []byte, err error) {
	return s.JWTWithHeaders(i, nil, headerType, algs...)
}

// JWTWithHeaders returns a signed jwt representation of the passed data with the passed headers and the typ header
func (s GeneralJWTSigner) JWTWithHeaders(i any, headers jws.Headers, headerType string, algs ...string) (
	jwt []byte, err error,
) {
	var signer crypto.Signer
	var alg jwa.SignatureAlgorithm
	if len(algs) == 0 {
		signer, alg = s.signer.DefaultSigner()
	} else {
		signer, alg = s.signer.Signer(algs...)
	}
	if signer == nil {
		return nil, errors.New("no compatible signing key found")
	}
	var j []byte
	j, err = json.Marshal(i)
	if err != nil {
		return
	}
	jwt, err = SignWithType(j, headers, headerType, alg, signer)
	return
}

// JWKS returns the jwks.JWKS used with this signer
func (s *GeneralJWTSigner) JWKS() (JWKS, error) {
	return s.signer.JWKS()
}

// Typed returns a TypedJWTSigner for the passed header type using the same crypto.Signer
func (s *GeneralJWTSigner) Typed(headerType string) *TypedJWTSigner {
	return &TypedJWTSigner{
		GeneralJWTSigner: s,
		HeaderType:       headerType,
	}
}

// EntityStatementSigner returns an EntityStatementSigner using the same crypto.Signer
func (s *GeneralJWTSigner) EntityStatementSigner() *EntityStatementSigner {
	return &EntityStatementSigner{s}
}

// TrustMarkSigner returns an TrustMarkSigner using the same crypto.Signer
func (s *GeneralJWTSigner) TrustMarkSigner() *TrustMarkSigner {
	return &TrustMarkSigner{s}
}

// TrustMarkDelegationSigner returns an TrustMarkDelegationSigner using the same
// crypto.Signer
func (s *GeneralJWTSigner) TrustMarkDelegationSigner() *TrustMarkDelegationSigner {
	return &TrustMarkDelegationSigner{s}
}

// ResolveResponseSigner returns an ResolveResponseSigner using the same crypto.Signer
func (s *GeneralJWTSigner) ResolveResponseSigner() *ResolveResponseSigner {
	return &ResolveResponseSigner{s}
}

// ResolveResponseSigner is a JWTSigner for oidfedconst.JWTTypeResolveResponse
type ResolveResponseSigner struct {
	*GeneralJWTSigner
}

// TrustMarkDelegationSigner is a JWTSigner for constants.
// JWTTypeTrustMarkDelegation
type TrustMarkDelegationSigner struct {
	*GeneralJWTSigner
}

// TrustMarkSigner is a JWTSigner for oidfedconst.JWTTypeTrustMark
type TrustMarkSigner struct {
	*GeneralJWTSigner
}

// EntityStatementSigner is a JWTSigner for oidfedconst.JWTTypeEntityStatement
type EntityStatementSigner struct {
	*GeneralJWTSigner
}

// JWT implements the JWTSigner interface
func (s ResolveResponseSigner) JWT(i any) (jwt []byte, err error) {
	return s.GeneralJWTSigner.JWT(i, oidfedconst.JWTTypeResolveResponse)
}

// JWTWithHeaders implements the JWTSigner interface
func (s ResolveResponseSigner) JWTWithHeaders(i any, headers jws.Headers) (jwt []byte, err error) {
	return s.GeneralJWTSigner.JWTWithHeaders(i, headers, oidfedconst.JWTTypeResolveResponse)
}

// JWT implements the JWTSigner interface
func (s TrustMarkDelegationSigner) JWT(i any) (jwt []byte, err error) {
	return s.GeneralJWTSigner.JWT(i, oidfedconst.JWTTypeTrustMarkDelegation)
}

// JWTWithHeaders implements the JWTSigner interface
func (s TrustMarkDelegationSigner) JWTWithHeaders(i any, headers jws.Headers) (
	jwt []byte,
	err error,
) {
	return s.GeneralJWTSigner.JWTWithHeaders(i, headers, oidfedconst.JWTTypeTrustMarkDelegation)
}

// JWT implements the JWTSigner interface
func (s TrustMarkSigner) JWT(i any) (jwt []byte, err error) {
	return s.GeneralJWTSigner.JWT(i, oidfedconst.JWTTypeTrustMark)
}

// JWTWithHeaders implements the JWTSigner interface
func (s TrustMarkSigner) JWTWithHeaders(i any, headers jws.Headers) (jwt []byte, err error) {
	return s.GeneralJWTSigner.JWTWithHeaders(i, headers, oidfedconst.JWTTypeTrustMark)
}

// JWT implements the JWTSigner interface
func (s EntityStatementSigner) JWT(i any) (jwt []byte, err error) {
	return s.GeneralJWTSigner.JWT(i, oidfedconst.JWTTypeEntityStatement)
}

// JWTWithHeaders implements the JWTSigner interface
func (s EntityStatementSigner) JWTWithHeaders(i any, headers jws.Headers) (jwt []byte, err error) {
	return s.GeneralJWTSigner.JWTWithHeaders(i, headers, oidfedconst.JWTTypeEntityStatement)
}

// NewEntityStatementSigner creates a new EntityStatementSigner
func NewEntityStatementSigner(signer VersatileSigner) *EntityStatementSigner {
	_, alg := signer.DefaultSigner()
	return &EntityStatementSigner{
		GeneralJWTSigner: NewGeneralJWTSigner(signer, []jwa.SignatureAlgorithm{alg}),
	}
}

// NewResolveResponseSigner creates a new ResolveResponseSigner
func NewResolveResponseSigner(signer VersatileSigner) *ResolveResponseSigner {
	_, alg := signer.DefaultSigner()
	return &ResolveResponseSigner{
		GeneralJWTSigner: NewGeneralJWTSigner(signer, []jwa.SignatureAlgorithm{alg}),
	}
}

// NewTrustMarkSigner creates a new TrustMarkSigner
func NewTrustMarkSigner(signer VersatileSigner) *TrustMarkSigner {
	_, alg := signer.DefaultSigner()
	return &TrustMarkSigner{
		GeneralJWTSigner: NewGeneralJWTSigner(signer, []jwa.SignatureAlgorithm{alg}),
	}
}

// NewTrustMarkDelegationSigner creates a new TrustMarkDelegationSigner
func NewTrustMarkDelegationSigner(signer VersatileSigner) *TrustMarkDelegationSigner {
	_, alg := signer.DefaultSigner()
	return &TrustMarkDelegationSigner{
		GeneralJWTSigner: NewGeneralJWTSigner(signer, []jwa.SignatureAlgorithm{alg}),
	}
}

// TypedJWTSigner is a JWTSigner for a specific header type
type TypedJWTSigner struct {
	*GeneralJWTSigner
	HeaderType string
}

// JWT implements the JWTSigner interface
func (s TypedJWTSigner) JWT(i any) (jwt []byte, err error) {
	return s.GeneralJWTSigner.JWT(i, s.HeaderType)
}

// SignWithType creates a signed JWT of the passed type for the passed payload using the
// passed crypto.Signer with the passed jwa.SignatureAlgorithm
func SignWithType(
	payload []byte, headers jws.Headers, typ string, signingAlg jwa.SignatureAlgorithm, key crypto.Signer,
) ([]byte, error) {
	if headers == nil {
		headers = jws.NewHeaders()
	}
	if err := headers.Set(jws.TypeKey, typ); err != nil {
		return nil, err
	}
	return SignPayload(payload, signingAlg, key, headers)
}

// SignPayload signs a payload with the passed properties and adds the kid to the jwt header
func SignPayload(payload []byte, signingAlg jwa.SignatureAlgorithm, key crypto.Signer, headers jws.Headers) (
	[]byte,
	error,
) {
	type signerWithKID interface{ KID() string }
	var keyID string
	if s, ok := key.(signerWithKID); ok {
		keyID = s.KID()
	} else {
		k, err := jwk.PublicKeyOf(key.Public())
		if err != nil {
			return nil, err
		}
		if err = jwk.AssignKeyID(k); err != nil {
			return nil, err
		}
		keyID, _ = k.KeyID()
	}
	if headers == nil {
		headers = jws.NewHeaders()
	}
	if err := headers.Set(jws.KeyIDKey, keyID); err != nil {
		return nil, err
	}
	return jws.Sign(payload, jws.WithKey(signingAlg, key, jws.WithProtectedHeaders(headers)))
}<|MERGE_RESOLUTION|>--- conflicted
+++ resolved
@@ -33,14 +33,9 @@
 
 // JWTSigner is an interface that can give signed jwts
 type JWTSigner interface {
-<<<<<<< HEAD
 	JWT(i any, alg ...jwa.SignatureAlgorithm) (jwt []byte, err error)
+	JWTWithHeaders(i any, headers jws.Headers, alg ...jwa.SignatureAlgorithm) (jwt []byte, err error)
 	JWKS() (JWKS, error)
-=======
-	JWT(i any) (jwt []byte, err error)
-	JWTWithHeaders(i any, headers jws.Headers) (jwt []byte, err error)
-	JWKS() JWKS
->>>>>>> 70b4150d
 }
 
 // GeneralJWTSigner is a general jwt signer with no specific typ
