--- conflicted
+++ resolved
@@ -25,17 +25,8 @@
 
 // GetEntityConfiguration implements the EntityStatementObtainer interface
 // It returns the decoded entity configuration for a given entityID
-<<<<<<< HEAD
 func (defaultHttpEntityStatementObtainer) GetEntityConfiguration(entityID string) ([]byte, error) {
-	uri := entityID
-	if strings.HasSuffix(uri, "/") {
-		uri = uri[:len(uri)-1]
-	}
-	uri += federationSuffix
-=======
-func (o defaultHttpEntityStatementObtainer) GetEntityConfiguration(entityID string) ([]byte, error) {
 	uri := strings.TrimSuffix(entityID, "/") + federationSuffix
->>>>>>> 02b6d186
 	Logf("Obtaining entity configuration from %+q", uri)
 	res, err := http.Get(uri)
 	if err != nil {
